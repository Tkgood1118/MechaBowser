import asyncio
import logging
import random
import time
import typing

import config
import discord
import PIL
import pymongo
from discord.ext import commands, tasks


mclient = pymongo.MongoClient(config.mongoHost, username=config.mongoUser, password=config.mongoPass)


class AnimalGame(commands.Cog):
    def __init__(self, bot):
        self.bot = bot
        self.eventRole = self.bot.get_guild(238080556708003851).get_role(761047949328646144)
        self.shopChannel = self.bot.get_channel(757411216774791189)
        self.leaderboard = self.bot.get_channel(769663694778400808)
        self.commandChannels = [
            769665679593832458,
            769665954241970186,
            769666021706432532,
        ]

        self.animals = {
            "Apollo": {
                "image": "https://cdn.mattbsg.xyz/rns/Apollo-01.png",
                "dialog1": "I feel like I just can’t stop doing the same things all the time. But I don’t care, PAH! So get me **{0}**.",
                "dialog2": "Oh my-don’t bother me! What? I’m supposed to tell you to get me something? Fine, whatever, get me **{0}**, pah!",
            },
            "Beau": {
                "image": "https://cdn.mattbsg.xyz/rns/Beau-01.png",
                "dialog1": "Hey... saltlick. Think you can get me **{0}**? I can’t get up, I have a brand new bag of spicy chips with my name on them.",
                "dialog2": "Listen, small favor, I could use **{0}**. Surely it would not be too much of a hassle, after all saltlick, you’re already moving!",
            },
            "Bill": {
                "image": "https://cdn.mattbsg.xyz/rns/Bill-01.png",
                "dialog1": "Yo! Still itching to do some fine handy work? That’s good! I hear you can find me **{0}**, so it would be great to work off those calories and get me them, quacko.",
                "dialog2": "Ah! I'm workin' up a sweat! Do you think you could get **{0}** for me? I need a break, quacko.",
            },
            "Bree": {
                "image": "https://cdn.mattbsg.xyz/rns/Bree-01.png",
                "dialog1": "Everyone keeps insisting I have more than enough to be happy. But I’m not happy at all! And if I’ve ever learned anything, it’s that money buys happiness! So get me **{0}**, cheeseball.",
                "dialog2": "Hey, cheeseball, heads up. I need **{0}**. I would get it myself but when you’re living my life you tend to be tired by the end of the minute.",
            },
            "Bunnie": {
                "image": "https://cdn.mattbsg.xyz/rns/Bunnie-01.png",
                "dialog1": "Hey, do you have **{0}**?  I've totally dreamed about getting one! Please let me know when you have it, tee-hee!",
                "dialog2": "You know what would go perfectly with my dress? A **{0}**, tee-hee! Can you please fetch me one? ",
            },
            "Chief": {
                "image": "https://cdn.mattbsg.xyz/rns/Chief-01.png",
                "dialog1": "Listen, I REALLY need **{0}**, harrrumph. I would probably get it myself, but I'm too busy right now. It would be a huge help if you could find it for me. So how is it looking?",
                "dialog2": "I can almost not believe I am asking you this, harrrumph. But I unfortunately need **{0}**, don’t let this get to your head!",
            },
            "Dobie": {
                "image": "https://cdn.mattbsg.xyz/rns/Dobie-01.png",
                "dialog1": "Hey, I've got a special favor to ask you... Here goes! I want **{0}**, ohmmm...",
                "dialog2": "Oh, they don’t make them like they used to. What are them, you ask? See for yourself and bring me **{0}**, ohmmm...",
            },
            "Freya": {
                "image": "https://cdn.mattbsg.xyz/rns/Freya-01.png",
                "dialog1": "I hate to ask you for a favor, but could you please get me **{0}**, uff da? ",
                "dialog2": "Will you lend me your hands and go bring over **{0}**, uff da?",
            },
            "Kyle": {
                "image": "https://cdn.mattbsg.xyz/rns/Kyle-01.png",
                "dialog1": "I’ve been busy making sure I look great before I go bug hunting right now so... could ya do me a solid, and get me **{0}**, alpha?",
                "dialog2": "Oh hey, you again... alpha! So i really need a **{0}** for a party coming up, could you go do your thing and get me it?",
            },
            "Lobo": {
                "image": "https://cdn.mattbsg.xyz/rns/Lobo-01.png",
                "dialog1": "Ah-roooo! It's not a good time! I just lost my **{0}**, it was my favorite! I want another one! Do you think you could get me one?",
                "dialog2": "Oh it's you. Well? Make yourself useful would ya? If anyone on this island could get me a **{0}** I am sure it’s you... so get on it... Ok? Ah-rooo!",
            },
            "Vesta": {
                "image": "https://cdn.mattbsg.xyz/rns/NH-Vesta-Render.png",
                "dialog1": "Baaaffo! Could you help me out, and get a **{0}** for me real quick? I know I can always count on you!",
                "dialog2": "Buddy! I heard you're looking for some jobs to do around the island, and I really need to get some stuff done... help a girl out and procure me **{0}** please? Baaaffo!",
            },
            "Octavian": {
                "image": "https://cdn.mattbsg.xyz/rns/Octavian-01.png",
                "dialog1": "Heya, Sucker, you got a **{0}** I can have? It'd really help me out if you did!",
                "dialog2": "Hey sucker! You’re sure running around a lot today, rather than making me dizzy, could ya make yourself useful and magic up a **{0}**?",
            },
            "Skye": {
                "image": "https://cdn.mattbsg.xyz/rns/Skye-01.png",
                "dialog1": "Ah... I have been running low on stuff for a while. I hope you can get me **{0}**, airmail.",
                "dialog2": "Just a moment ago, I saw a cloud that really reminded me of **{0}**, airplane. If you find one, could you please bring it over?",
            },
            "Tank": {
                "image": "https://cdn.mattbsg.xyz/rns/Tank-01.png",
                "dialog1": "Yoo, I've been training so hard I forgot I needed a **{0}** for my cool down... would you mind getting me some while I finish my last lap? kerPOW!",
                "dialog2": "Wassup! I just finished my jog, and I was wondering, any ideas where i could get a **{0}**, if you can, hit me up, you know where I'll be, kerPOW!",
            },
            "Vivian": {
                "image": "https://cdn.mattbsg.xyz/rns/Vivian-01.png",
                "dialog1": "Oh hey! Could you do me, the SOON TO BE ULTRA FAMOUS Vivian a favor? Go and fetch me a **{0}**, piffle!",
                "dialog2": "Sooo, you prefer stuffing your face to taking a nap, eh? You know what, would you mind making yourself useful and bring me **{0}**, piffle?",
            },
            "Whitney": {
                "image": "https://cdn.mattbsg.xyz/rns/Whitney-01.png",
                "dialog1": "Oh, you're truly priceless, you know that? Would you mind bringing me a **{0}**, snappy?",
                "dialog2": "I hate to admit it but you have some skill. So your my only beacon of hope to get **{0}**, snappy.",
            },
            "Zucker": {
                "image": "https://cdn.mattbsg.xyz/rns/Zucker-01.png",
                "dialog1": "Hey! Bloop! The bugs tell me I really need to get a **{0}** right now, could you help a fella out?",
                "dialog2": "Haven't seen you in at least a second! Umm I got a favor to ask, bloop, I heard you're the person to ask to get hold of **{0}**, could you hook me up?",
            },
        }
        self.fruits = {
            "apple": "https://cdn.mattbsg.xyz/rns/apple.png",
            "orange": "https://cdn.mattbsg.xyz/rns/orange.png",
            "peach": "https://cdn.mattbsg.xyz/rns/peach.png",
            "pear": "https://cdn.mattbsg.xyz/rns/pear.png",
            "cherry": "https://cdn.mattbsg.xyz/rns/cherries.png",
            "turnip": "https://cdn.mattbsg.xyz/rns/turnip.png",
        }
        self.fish = {
            "black-bass": {
                "name": "Black Bass",
                "image": "https://cdn.mattbsg.xyz/rns/black-bass.png",
                "value": 100,
                "weight": 4,
                "pun": "Turn up the beat!",
            },
            "carp": {
                "name": "Carp",
                "image": "https://cdn.mattbsg.xyz/rns/carp.png",
                "value": 50,
                "weight": 5,
                "pun": "Sir, this is the HOV lane.",
            },
            "crucian-carp": {
                "name": "Crucian Carp",
                "image": "https://cdn.mattbsg.xyz/rns/crucian-carp.png",
                "value": 50,
                "weight": 5,
                "pun": "At least it's not a crustacean.",
            },
            "dab": {
                "name": "Dab",
                "image": "https://cdn.mattbsg.xyz/rns/dab.png",
                "value": 75,
                "weight": 5,
                "pun": "Dabbing since 2014.",
            },
            "freshwater-goby": {
                "name": "Freshwater Goby",
                "image": "https://cdn.mattbsg.xyz/rns/freshwater-goby.png",
                "value": 150,
                "weight": 4,
                "pun": "Gotta go-by some more bait.",
            },
            "loach": {
                "name": "Loach",
                "image": "https://cdn.mattbsg.xyz/rns/loach.png",
                "value": 100,
                "weight": 4,
                "pun": "Stop! Do not approach!",
            },
            "ocean-sunfish": {
                "name": "Ocean Sunfish",
                "image": "https://cdn.mattbsg.xyz/rns/ocean-sunfish.png",
                "value": 200,
                "weight": 3,
                "pun": "Maybe tonight I'll find an ocean moon-fish!",
            },
            "olive-flounder": {
                "name": "Olive Flounder",
                "image": "https://cdn.mattbsg.xyz/rns/olive-flounder.png",
                "value": 150,
                "weight": 4,
                "pun": "I found 'er",
            },
            "red-snapper": {
                "name": "Red Snapper",
                "image": "https://cdn.mattbsg.xyz/rns/red-snapper.png",
                "value": 700,
                "weight": 2,
                "pun": "You've been caught red handed!",
            },
            "sea-bass": {
                "name": "Sea Bass",
                "image": "https://cdn.mattbsg.xyz/rns/sea-bass.png",
                "value": 150,
                "weight": 4,
                "pun": "Best music unda da sea.",
            },
            "sea-butterfly": {
                "name": "Sea Butterfly",
                "image": "https://cdn.mattbsg.xyz/rns/sea-butterfly.png",
                "value": 300,
                "weight": 3,
                "pun": "Wait, can this thing fly?",
            },
            "shark": {
                "name": "Shark",
                "image": "https://cdn.mattbsg.xyz/rns/shark.png",
                "value": 1500,
                "weight": 1,
                "pun": "I finn-a-ly caught one!",
            },
            "squid": {
                "name": "Squid",
                "image": "https://cdn.mattbsg.xyz/rns/squid.png",
                "value": 175,
                "weight": 4,
                "pun": "Ink-sightful!",
            },
            "tadpole": {
                "name": "Tadpole",
                "image": "https://cdn.mattbsg.xyz/rns/tadpole.png",
                "value": 25,
                "weight": 5,
                "pun": "I have a few questions. Can you answer my tad poll?",
            },
            "yellow-perch": {
                "name": "Yellow Perch",
                "image": "https://cdn.mattbsg.xyz/rns/yellow-perch.png",
                "value": 50,
                "weight": 5,
                "pun": "Take a seat if you are feeling mellow.",
            },
        }
        self.bugs = {
            "butterfly": {
                "name": "Butterfly",
                "image": "https://cdn.mattbsg.xyz/rns/common-butterfly.png",
                "value": 100,
                "weight": 5,
                "pun": "It better fly.",
            },
            "hermit-crab": {
                "name": "Hermit Crab",
                "image": "https://cdn.mattbsg.xyz/rns/hermit-crab.png",
                "value": 300,
                "weight": 3,
                "pun": "The laziest type of crab.",
            },
            "moth": {
                "name": "Moth",
                "image": "https://cdn.mattbsg.xyz/rns/moth.png",
                "value": 100,
                "weight": 5,
                "pun": "Let there be light!",
            },
            "pill-bug": {
                "name": "Pill Bug",
                "image": "https://cdn.mattbsg.xyz/rns/pill-bug.png",
                "value": 100,
                "weight": 5,
                "pun": "Ever hear of a rollie polly?",
            },
            "spider": {
                "name": "Spider",
                "image": "https://cdn.mattbsg.xyz/rns/spider.png",
                "value": 200,
                "weight": 4,
                "pun": "Eight legs too many.",
            },
            "tarantula": {
                "name": "Tarantula",
                "image": "https://cdn.mattbsg.xyz/rns/tarantula.png",
                "value": 900,
                "weight": 1,
                "pun": "Almost as hairy as my uncle (who works at Nintendo).",
            },
            "wharf-roach": {
                "name": "Wharf Roach",
                "image": "https://cdn.mattbsg.xyz/rns/wharf-roach.png",
                "value": 100,
                "weight": 5,
                "pun": "Not as scary as your coach.",
            },
        }
        self.items = {
            "bait": {
                "name": "Bait",
                "image": "https://cdn.mattbsg.xyz/rns/bait.png",
                "value": 100,
            },
            "bells": {
                "name": "Bells",
                "image": "https://cdn.mattbsg.xyz/rns/bells.png",
                "value": 0,
            },
            "stick": {
                "name": "Stick",
                "image": "https://cdn.mattbsg.xyz/rns/crafting-item-1.png",
                "value": 25,
            },
            "iron-nugget": {
                "name": "Iron Nugget",
                "image": "https://cdn.mattbsg.xyz/rns/crafting-item-2.png",
                "value": 500,
            },
            "clay": {
                "name": "Clay",
                "image": "https://cdn.mattbsg.xyz/rns/crafting-item-5.png",
                "value": 50,
            },
            "stone": {
                "name": "Stone",
                "image": "https://cdn.mattbsg.xyz/rns/crafting-item-6.png",
                "value": 25,
            },
            "diy": {
                "name": "DIY Recipe",
                "image": "https://cdn.mattbsg.xyz/rns/diy.png",
                "value": 0,
            },
            "furniture": {
                "name": "Furniture",
                "image": "https://cdn.mattbsg.xyz/rns/furniture.png",
                "value": 0,
            },
            "hat": {
                "name": "Hat",
                "image": "https://cdn.mattbsg.xyz/rns/hat.png",
                "value": 0,
            },
            "present": {
                "name": "Present",
                "image": "https://cdn.mattbsg.xyz/rns/present.png",
                "value": 0,
            },
            "shell": {
                "name": "Shell",
                "image": "https://cdn.mattbsg.xyz/rns/shell.png",
                "value": 20,
            },
            "conch": {
                "name": "Conch",
                "image": "https://cdn.mattbsg.xyz/rns/conch.png",
                "value": 30,
            },
            "cowrie": {
                "name": "Cowrie",
                "image": "https://cdn.mattbsg.xyz/rns/cowrie.png",
                "value": 25,
            },
            "coral": {
                "name": "Coral",
                "image": "https://cdn.mattbsg.xyz/rns/coral.png",
                "value": 250,
            },
            "sand-dollar": {
                "name": "Sand Dollar",
                "image": "https://cdn.mattbsg.xyz/rns/sand-dollar.png",
                "value": 10,
            },
            "cherry-blossom": {
                "name": "Cherry Blossom",
                "image": "https://cdn.mattbsg.xyz/rns/cherry-blossom-petal.png",
                "value": 200,
            },
            "wood": {
                "name": "Wood",
                "image": "https://cdn.mattbsg.xyz/rns/crafting-item-3.png",
                "value": 150,
            },
            "tree": {
                "name": "Tree",
                "image": "https://cdn.mattbsg.xyz/rns/tree-2b.png",
                "value": 0,
            },
        }
        self.rarity = {
            1: "ultra rare",
            2: "rare",
            3: "somewhat rare",
            4: "uncommon",
            5: "common",
        }
        self.activeBait = {}
        self.completedQuests = {}
        self.travelers = {}  # id: {expiry: time, host: id, hitQuota: False}

        db = mclient.bowser.animalEvent
        doc = db.find_one({"_type": "server"})
        self.durabilities = {int(x): y for x, y in doc["durabilities"].items()}
        self.completedQuests = {int(x): y for x, y in doc["completedQuests"].items()}
        self.todaysQuests = doc["quests"]
        # self._roll_quests()
        for user in db.find({"_type": "user"}):
            if user["_id"] not in self.durabilities.keys():
                self.durabilities[user["_id"]] = {
                    "fishrod": {"value": 25, "regenAt": None},
                    "shovel": {"value": 20, "regenAt": None},
                    "bait": {"value": 1, "regenAt": None},
                    "gift": {"value": 3, "regenAt": None},
                }

        self._regen_tools.start()  # pylint: disable=no-member
        self._leaderboard_update.start()  # pylint: disable=no-member

    def cog_unload(self):
        db = mclient.bowser.animalEvent
        newDura = {str(x): y for x, y in self.durabilities.items()}
        newCom = {str(x): y for x, y in self.completedQuests.items()}
        db.update_one(
            {"_id": "server"},
            {
                "$set": {
                    "quests": self.todaysQuests,
                    "durabilities": newDura,
                    "completedQuests": newCom,
                }
            },
        )
        self._regen_tools.cancel()  # pylint: disable=no-member
        self._leaderboard_update.cancel()  # pylint: disable=no-member

    def _roll_quests(self):
        """
        Helper function that randomly rolls quest information
        for all villagers

        return: Dict of villager keys, values of 1) text phrase, 2) item request data
        """
        questItems = (
            list(self.fish.keys())
            + list(self.bugs.keys())
            + list(self.fruits.keys())
            + [
                "bait",
                "stick",
                "iron-nugget",
                "clay",
                "stone",
                "shell",
                "conch",
                "cowrie",
                "coral",
                "sand-dollar",
                "cherry-blossom",
                "turnip",
            ]
        )
        for animal, data in self.animals.items():
            dialogChoices = [data["dialog1"], data["dialog2"]]
            requestedItem = random.choice(questItems)
            if requestedItem in self.fish.keys():
                itemName = self.fish[requestedItem]["name"].lower()
                itemImage = self.fish[requestedItem]["image"]
                itemCost = self.fish[requestedItem]["value"] * 0.2 + self.fish[requestedItem]["value"]
                catID = "fish"

            elif requestedItem in self.bugs.keys():
                itemName = self.bugs[requestedItem]["name"].lower()
                itemImage = self.bugs[requestedItem]["image"]
                itemCost = self.bugs[requestedItem]["value"] * 0.2 + self.bugs[requestedItem]["value"]
                catID = "bugs"

            elif requestedItem in self.fruits.keys():
                itemName = requestedItem
                itemImage = self.fruits[requestedItem]
                itemCost = 1400 if itemName == "turnip" else 800
                catID = "fruit"

            else:
                itemName = self.items[requestedItem]["name"].lower()
                itemImage = self.items[requestedItem]["image"]
                itemCost = self.items[requestedItem]["value"] * 0.2 + self.items[requestedItem]["value"]
                catID = "items"

            self.todaysQuests[animal] = {
                "text": random.choice(dialogChoices).format(itemName),
                "item": requestedItem,
                "itemName": itemName,
                "catID": catID,
                "value": random.randint(1, 4),
                "itemCost": itemCost,
                "image": itemImage,
            }

    @tasks.loop(minutes=5)
    async def _leaderboard_update(self):
        db = mclient.bowser.animalEvent
        users = db.find({"_type": "user"}).sort([("bells", -1)])
        desc = ""
        for x in range(1, 26):
            try:
                user = users[x - 1]
                desc += "**#{}** - {:,} bells <@{}>\n".format(x, user["bells"], user["_id"])

            except IndexError:
                break

        if desc:
            desc = "The current event standings for players with the most amount of bells are:\n\n" + desc

        embed = discord.Embed(
            title="Event Leaderboard",
            color=0x83D632,
            description=desc or "There are not enough players yet to display rankings, go play and have fun!",
        )

        embed.set_thumbnail(
            url="https://cdn.discordapp.com/attachments/276036563866091521/697431380103266354/unknown.png"
        )
        embed.set_author(
            name="/r/NintendoSwitch",
            icon_url="https://cdn.discordapp.com/attachments/276036563866091521/698093488910237757/snoo.png",
        )
        embed.set_footer(text="These standings are updated frequently")
        async for message in self.leaderboard.history(limit=1):
            return await message.edit(embed=embed)

        await self.leaderboard.send(embed=embed)

    @tasks.loop(seconds=30)
    async def _regen_tools(self):
        logging.debug("[ACEvent] Running regen tools")
        localDurabilities = self.durabilities.copy()
        for user, tools in localDurabilities.items():
            if tools["fishrod"]["regenAt"] and tools["fishrod"]["regenAt"] < time.time():
                localDurabilities[user]["fishrod"]["regenAt"] = None
                localDurabilities[user]["fishrod"]["value"] = 25

            if tools["shovel"]["regenAt"] and tools["shovel"]["regenAt"] < time.time():
                localDurabilities[user]["shovel"]["regenAt"] = None
                localDurabilities[user]["shovel"]["value"] = 20

            if tools["bait"]["regenAt"] and tools["bait"]["regenAt"] < time.time():
                localDurabilities[user]["bait"]["regenAt"] = None
                localDurabilities[user]["bait"]["value"] = 1

            if tools["gift"]["regenAt"] and tools["gift"]["regenAt"] < time.time():
                localDurabilities[user]["gift"]["regenAt"] = None
                localDurabilities[user]["gift"]["value"] = 3

        localActiveBait = self.activeBait.copy()
        for user, expiry in localActiveBait.items():
            if expiry < time.time():
                del self.activeBait[user]

    # @tasks.loop(hours=24)
    @commands.is_owner()
    @commands.command(name="reset")
    async def _daily_reset(self, ctx):
        db = mclient.bowser.animalEvent

        # Forget durability usage and restore tools
        self.durabilities = {}
        self.completedQuests = {}

        for user in db.find({"_type": "user"}):
            self.durabilities[user["_id"]] = {
                "fishrod": {"value": 25, "regenAt": None},
                "shovel": {"value": 20, "regenAt": None},
                "bait": {"value": 1, "regenAt": None},
                "gift": {"value": 3, "regenAt": None},
            }

            # Advance saplings and regrow fruit
            newTrees = {}
            availableFruit = {}
            runTrees = False
            for treeType, saplings in user["saplings"].items():
                newTrees[treeType] = saplings
                if saplings:
                    runTrees = True

            for treeType, trees in user["trees"].items():
                availableFruit[treeType] = trees * 3

            unpickedFruit = {"unpickedFruit." + x: availableFruit[x] for x in availableFruit.keys()}
            unpickedFruit["saplings"] = {}
            db.update_one({"_id": user["_id"]}, {"$set": unpickedFruit})
            if runTrees:
                db.update_one(
                    {"_id": user["_id"]},
                    {"$inc": {"trees." + x: newTrees[x] for x in newTrees.keys()}},
                )

        # Reset quests
        self._roll_quests()

    @commands.is_owner()
    @commands.command(name="savequests")
    async def _save_quests(self, ctx):
        db = mclient.bowser.animalEvent
        db.update_one({"_id": "server"}, {"$set": {"quests": self.todaysQuests}})
        await ctx.send("Saved quests to db")

    @commands.is_owner()
    @commands.command(name="restorequests")
    async def _restore_quests(self, ctx):
        db = mclient.bowser.animalEvent
        doc = db.find_one({"_id": "server"})
        self.todaysQuests = doc["quests"]
        await ctx.send("Restored quests from db")

    @commands.is_owner()
    @commands.command(name="pricepost")
    async def _pricepost(self, ctx):
        await ctx.message.delete()
<<<<<<< HEAD
        textPost = f"Hello!\nAre you looking to sell something? You've came to the right place! Use the `!sell amt item` command, replacing \"amt\" with the number of items to sell and \"item\" with the item you want to sell. If you just want to sell 1 item, you can just use the `!sell item` command. To sell all items of a specific category, use `!sell category` replacing \"category\" with the category you want to sell.\nOur prices may change, so please be sure to check back every day!\n\n__Fruit:__\nNative fruit is fruit from your island, while foreign fruit is from other people's islands\n\n**Native Fruit** - 400 Bells\n**Foreign Fruit** - 600 Bells\n**Turnip** - 1000 Bells\n\n__Fish:__\n\n**Black Bass** - {self.fish['black-bass']['value']} Bells\n**Carp** - {self.fish['carp']['value']} Bells\n**Crucian Carp** - {self.fish['crucian-carp']['value']} Bells\n**Dab** - {self.fish['dab']['value']} Bells\n**Freshwater Goby** - {self.fish['freshwater-goby']['value']} Bells\n**Loach** - {self.fish['loach']['value']} Bells\n**Ocean Sunfish** - {self.fish['ocean-sunfish']['value']} Bells\n**Olive Flounder** - {self.fish['olive-flounder']['value']} Bells\n**Red Snapper** - {self.fish['red-snapper']['value']} Bells\n**Sea Bass** - {self.fish['sea-bass']['value']} Bells\n**Sea Butterfly** - {self.fish['sea-butterfly']['value']} Bells\n**Shark** - {self.fish['shark']['value']} Bells\n**Squid** - {self.fish['squid']['value']} Bells\n**Tadpole** - {self.fish['tadpole']['value']} Bells\n**Yellow Perch** - {self.fish['yellow-perch']['value']} Bells\n\n__Bugs:__\n\n**Butterfly** - {self.bugs['butterfly']['value']} Bells\n**Hermit Crab** - {self.bugs['hermit-crab']['value']} Bells\n**Moth** - {self.bugs['moth']['value']} Bells\n**Pill Bug** - {self.bugs['pill-bug']['value']} Bells\n**Spider** - {self.bugs['spider']['value']} Bells\n**Tarantula** - {self.bugs['tarantula']['value']} Bells\n**Wharf Roach** - {self.bugs['wharf-roach']['value']} Bells\n\n__Misc:__\n\n**Bait** - {self.items['bait']['value']} Bells\n**Cherry Blossom** - 200 Bells\n**Clay** - {self.items['clay']['value']} Bells\n**Conch** - {self.items['conch']['value']} Bells\n**Coral** - {self.items['coral']['value']} Bells\n**Cowrie** - {self.items['cowrie']['value']} Bells\n**Iron Nugget** - {self.items['iron-nugget']['value']} Bells\n**Sand Dollar** - {self.items['sand-dollar']['value']} Bells\n**Shell** - {self.items['shell']['value']} Bells\n**Stick** - {self.items['stick']['value']} Bells\n**Stone** - {self.items['stone']['value']} Bells\n**Wood** - 150 Bells"
=======
        textPost = f"Hello!\nAre you looking to sell something? You've came to the right place! Use the `!sell amt item` command, replacing \"amt\" with the number of items to sell and \"item\" with the item you want to sell. If you just want to sell 1 item, you can just use the `!sell item` command. To sell all items of a specific category, use `!sell category` replacing \"category\" with the category you want to sell.\nOur prices may change, so please be sure to check back every day!\n\n__Fruit:__\nNative fruit is fruit from your island, while foreign fruit is from other people's islands\n\n**Native Fruit** - 400 Bells\n**Foreign Fruit** - 600 Bells\n**Turnip** - 1000 Bells\n\n__Fish:__\n\n**Black Bass** - {self.fish['black-bass']['value']} Bells\n**Carp** - {self.fish['carp']['value']} Bells\n**Crucian Carp** - {self.fish['crucian-carp']['value']} Bells\n**Dab** - {self.fish['dab']['value']} Bells\n**Freshwater Goby** - {self.fish['freshwater-goby']['value']} Bells\n**Loach** - {self.fish['loach']['value']} Bells\n**Ocean Sunfish** - {self.fish['ocean-sunfish']['value']} Bells\n**Olive Flounder** - {self.fish['olive-flounder']['value']} Bells\n**Red Snapper** - {self.fish['red-snapper']['value']} Bells\n**Sea Bass** - {self.fish['sea-bass']['value']} Bells\n**Sea Butterfly** - {self.fish['sea-butterfly']['value']} Bells\n**Shark** - {self.fish['shark']['value']} Bells\n**Squid** - {self.fish['squid']['value']} Bells\n**Tadpole** - {self.fish['tadpole']['value']} Bells\n**Yellow Perch** - {self.fish['yellow-perch']['value']} Bells\n\n__Bugs:__\n\n**Butterfly** - {self.bugs['butterfly']['value']} Bells\n**Hermit Crab** - {self.bugs['hermit-crab']['value']} Bells\n**Moth** - {self.bugs['moth']['value']} Bells\n**Pill Bug** - {self.bugs['pill-bug']['value']} Bells\n**Spider** - {self.bugs['spider']['value']} Bells\n**Tarantula** - {self.bugs['tarantula']['value']} Bells\n**Wharf Roach** - {self.bugs['wharf-roach']['value']} Bells\n\n__Misc:__\n\n**Bait** - {self.items['bait']['value']} Bells\n**Clay** - {self.items['clay']['value']} Bells\n**Conch** - {self.items['conch']['value']} Bells\n**Coral** - {self.items['coral']['value']} Bells\n**Cowrie** - {self.items['cowrie']['value']} Bells\n**Iron Nugget** - {self.items['iron-nugget']['value']} Bells\n**Sand Dollar** - {self.items['sand-dollar']['value']} Bells\n**Shell** - {self.items['shell']['value']} Bells\n**Stick** - {self.items['stick']['value']} Bells\n**Stone** - {self.items['stone']['value']} Bells"
>>>>>>> 15363956
        embed = discord.Embed(title="Nooks Cranny", color=0xFFF62D, description=textPost)
        embed = discord.Embed(title="Nooks Cranny", color=0xFFF62D, description=textPost)
        embed.set_thumbnail(url="https://cdn.mattbsg.xyz/rns/Timmy-Tommy-01.png")
        await self.shopChannel.send(embed=embed)

    @commands.max_concurrency(1, per=commands.BucketType.user)  # pylint: disable=no-member
    @commands.command(name="pay")
    async def _pay(self, ctx, amount: int):
        db = mclient.bowser.animalEvent
        user = db.find_one({"_id": ctx.author.id})
        await ctx.message.delete()
        if not user:
            return await ctx.send(
                f"{config.redTick} {ctx.author.mention} You have not started your island adventure yet! Run the `!play` command to start your vacation getaway package",
                delete_after=10,
            )

        if user["finished"]:
            return await ctx.send(
                f"{config.redTick} {ctx.author.mention} You don't owe Nook Inc. any bells! Did you mean to visit Blathers with `!donate`?",
                delete_after=10,
            )

        if amount <= 0:
            return await ctx.send(
                f"{config.redTick} {ctx.author.mention} You must provide a number greater than or equal to 1",
                delete_after=10,
            )

        if amount > user["bells"]:
            return await ctx.send(
                f"{config.redTick} {ctx.author.mention} You do not have enough bells to cover that large of a payment!",
                delete_after=10,
            )

        if amount >= user["debt"]:
            amount = user["debt"]
            db.update_one(
                {"_id": ctx.author.id},
                {"$inc": {"bells": -1 * amount}, "$set": {"debt": 0, "finished": True}},
            )
            mclient.bowser.users.update_one({"_id": ctx.author.id}, {"$push": {"backgrounds": "animalcrossing"}})
            return await ctx.send(
                f"🎉 Success! You made a payment of **{amount}** bells towards your loan and paid it off in full! Woop! You got the **Animal Crossing: New Horizons profile background** -- to equip it use `!profile edit` 🎉\nAdditionally, you now have access to the `!donate` command, why not try it out?"
            )

        db.update_one(
            {"_id": ctx.author.id},
            {"$inc": {"bells": -1 * amount, "debt": -1 * amount}},
        )
        return await ctx.send(f"Success! You made a payment of **{amount}** bells towards your loan!")

    @commands.max_concurrency(1, per=commands.BucketType.user)  # pylint: disable=no-member
    @commands.command(name="donate")
    async def _donate(self, ctx, *, item: typing.Optional[str] = ""):
        db = mclient.bowser.animalEvent
        user = db.find_one({"_id": ctx.author.id})
        await ctx.message.delete()

        if not user:
            return await ctx.send(
                f"{config.redTick} {ctx.author.mention} You have not started your island adventure yet! Run the `!play` command to start your vacation getaway package",
                delete_after=10,
            )

        if not user["finished"]:
            return await ctx.send(
                f"{config.redTick} {ctx.author.mention} Thanks for stopping by! It looks like you have some outstanding debt, why not come back after you are all set?",
                delete_after=10,
            )

        if user["townhall"] == 0:
            db.update_one({"_id": ctx.author.id}, {"$set": {"debt": 200000, "townhall": 1}})
            return await ctx.send(
                f"{ctx.author.mention} Thanks for stopping by! So Tom Nook sent you? Great! I could some use some capital to help build the island museum.\nSpecifically, I need **200,000** bells to construct the new building -- come back and see me with `!donate` after you've got it!"
            )

        if user["townhall"] == 1 and user["bells"] < 200000:
            return await ctx.send(
                f"{ctx.author.mention} Thanks for stopping by! Thanks again for helping out with building the museum, come back and see me with `!donate` when you have the **200,000** bells on hand!"
            )

        if user["townhall"] == 1 and user["bells"] >= 200000:
            bellsOwed = 0
            for fish, value in user["fish"].items():
                if value <= 0:
                    continue
                bellsOwed += self.fish[fish]["value"] * value

            for bug, value in user["bugs"].items():
                if value <= 0:
                    continue
                bellsOwed += self.bugs[bug]["value"] * value

            for fruit, value in user["fruit"].items():
                if value <= 0:
                    continue
                if fruit == user["homeFruit"]:
                    bellsOwed += 400 * value

                else:
                    bellsOwed += 600 * value

            for misc, value in user["items"].items():
                if value <= 0:
                    continue
                bellsOwed += self.items[misc]["value"] * value

            db.update_one(
                {"_id": ctx.author.id},
                {
                    "$set": {
                        "fish": {},
                        "bugs": {},
                        "fruit": {},
                        "items": {},
                        "debt": 0,
                        "bells": (user["bells"] + bellsOwed) - 200000,
                    },
                    "$inc": {"lifetimeBells": bellsOwed, "townhall": 1},
                },
            )
            return await ctx.send(
                f"{ctx.author.mention} Thanks for stopping by! Awesome, you have the bells and items we need for the project! Oh, the items? I've gone ahead and emptied your backback out since need everything on hand for the project! Timmy and Tommy will compensate you **{bellsOwed}** bells for the trouble. Go out and catch **two of every fish and bug** for the museum! When you've got something stop by and `!donate` it."
            )

        saniItem = item.lower().strip().replace(" ", "-")
        print(saniItem)
        if user["townhall"] == 2 and saniItem:
            if user["museum"].count(saniItem) >= 2:
                return await ctx.send(
                    f"{ctx.author.mention} Why thanks for bringing by **{item.lower()}**, but we do not need any more for our collection! If you need to know what we still need checkout `!donate`"
                )

            if saniItem not in list(self.fish.keys()) + list(self.bugs.keys()):
                return await ctx.send(
                    f"{ctx.author.mention} Why thanks for bringing by **{item.lower()}**, but we do not need any for our collection! If you need to know what we still need checkout `!donate`"
                )

            if saniItem in user["fish"].keys() and user["fish"][saniItem] >= 1:
                db.update_one(
                    {"_id": ctx.author.id},
                    {"$inc": {"fish." + saniItem: -1}, "$push": {"museum": saniItem}},
                )
                return await ctx.send(
                    f"{ctx.author.mention} Why thanks for bringing by a **{item.lower()}**! I can take that wonderful sea faring creature off your hands for our collection at once!"
                )

            elif saniItem in user["bugs"].keys() and user["bugs"][saniItem] >= 1:
                db.update_one(
                    {"_id": ctx.author.id},
                    {"$inc": {"bugs." + saniItem: -1}, "$push": {"museum": saniItem}},
                )
                return await ctx.send(
                    f"{ctx.author.mention} Why thanks for bringing by a **{item.lower()}**! I can take that wretched creature off your hands for our collection at once!"
                )

            else:
                return await ctx.send(
                    f"{ctx.author.mention} Oh deary, it looks like you have no **{item.lower()}** that I can take! Why not drop by after a bit once you've got one?"
                )

        if user["townhall"] == 2 and not saniItem:
            embed = discord.Embed(title="Island Museum", color=0x194499)
            embed.set_author(name=ctx.author, icon_url=ctx.author.avatar_url)
            embed.set_thumbnail(url="https://cdn.mattbsg.xyz/rns/Blathers-01.png")
            description = 'Heyo, hoot hoot! Thanks for swinging by, here is our collection and a list of creatures we still need! You can donate an item by using `!donate item` replacing "item" with the name of the creature!\n\n__Fish__\n'
            missingItem = 0
            for fish in self.fish.keys():
                if fish not in user["museum"]:
                    description += "･ " + self.fish[fish]["name"] + " [0/2]\n"
                    missingItem += 1
                    continue

                if user["museum"].count(fish) >= 2:
                    description += "･ " + self.fish[fish]["name"] + f" **[COMPLETE]**\n"

                else:
                    missingItem += 1
                    description += "･ " + self.fish[fish]["name"] + f' [{user["museum"].count(fish)}/2]\n'

            description += "\n\n__Bugs__\n"

            for bug in self.bugs.keys():
                if bug not in user["museum"]:
                    description += "･ " + self.bugs[bug]["name"] + " [0/2]\n"
                    missingItem += 1
                    continue

                elif user["museum"].count(bug) >= 2:
                    description += "･ " + self.bugs[bug]["name"] + f" **[COMPLETE]**\n"

                else:
                    missingItem += 1
                    description += "･ " + self.bugs[bug]["name"] + f' [{user["museum"].count(bug)}/2]\n'

            if missingItem == 0:
                description = "Heyo, hoot hoot! Thanks for swinging by, here is our collection! We are very thankful that **you've donated two of every creature on the island**.\n:tada: I couldn't have done it without your help!\n\n__Fish__\n"
                for data in self.fish.values():
                    description += "･ " + data["name"] + "\n"

                description += "\n\n__Bugs__\n"

                for data in self.bugs.values():
                    description += "･ " + data["name"] + "\n"

            embed.description = description
            await ctx.send(ctx.author.mention, embed=embed)

    @commands.max_concurrency(1, per=commands.BucketType.user)  # pylint: disable=no-member
    @commands.command(name="sell")
    async def _sell(self, ctx, quantity: typing.Optional[int] = 1, *, item):
        db = mclient.bowser.animalEvent
        user = db.find_one({"_id": ctx.author.id})
        if ctx.channel.id != 757411216774791189:
            return await ctx.send(
                f"{config.redTick} {ctx.author.mention} You can only use this command in {self.shopChannel.mention}!",
                delete_after=10,
            )

        await ctx.message.delete()
        if not user:
            return await ctx.send(
                f"{config.redTick} {ctx.author.mention} You have not started your island adventure yet! Run the `!play` command to start your vacation getaway package",
                delete_after=10,
            )

        saniItem = item.lower().strip().replace(" ", "-")

        if quantity <= 0:
            return await ctx.send(
                f"{config.redTick} {ctx.author.mention} You can sell at a minimum 1 item, not {quantity}",
                delete_after=10,
            )

        itemCnt = 0
        bellsOwed = 0
        if saniItem == "fish":  # Sell ALL fish
            for fish, value in user[saniItem].items():
                if value <= 0:
                    continue
                itemCnt += 1
                bellsOwed += self.fish[fish]["value"] * value

            if not itemCnt:
                return await ctx.send(
                    f"{config.redTick} {ctx.author.mention} You don't have any fish to sell!",
                    delete_after=10,
                )

            db.update_one(
                {"_id": ctx.author.id},
                {
                    "$set": {"fish": {}},
                    "$inc": {"bells": bellsOwed, "lifetimeBells": bellsOwed},
                },
            )
            return await ctx.send(
                f"{ctx.author.mention} Success! You sold all your fish items for a total of **{bellsOwed}** bells!",
                delete_after=10,
            )

        elif saniItem == "bugs":  # Sell ALL bugs
            for bug, value in user[saniItem].items():
                if value <= 0:
                    continue
                itemCnt += 1
                bellsOwed += self.bugs[bug]["value"] * value

            if not itemCnt:
                return await ctx.send(
                    f"{config.redTick} {ctx.author.mention} You don't have any bugs to sell!",
                    delete_after=10,
                )

            db.update_one(
                {"_id": ctx.author.id},
                {
                    "$set": {"bugs": {}},
                    "$inc": {"bells": bellsOwed, "lifetimeBells": bellsOwed},
                },
            )
            return await ctx.send(
                f"{ctx.author.mention} Success! You sold all your bug items for a total of **{bellsOwed}** bells!",
                delete_after=10,
            )

        elif saniItem == "fruit":  # Sell ALL fruit
            for fruit, value in user[saniItem].items():
                if value <= 0:
                    continue
                itemCnt += 1
                if fruit == user["homeFruit"]:
                    bellsOwed += 400 * value

                elif fruit == "turnip":
                    bellsOwed += 1000 * value

                else:
                    bellsOwed += 600 * value

            if not itemCnt:
                return await ctx.send(
                    f"{config.redTick} {ctx.author.mention} You don't have any fruit to sell!",
                    delete_after=10,
                )

            db.update_one(
                {"_id": ctx.author.id},
                {
                    "$set": {"fruit": {}},
                    "$inc": {"bells": bellsOwed, "lifetimeBells": bellsOwed},
                },
            )
            return await ctx.send(
                f"{ctx.author.mention} Success! You sold all your fruit items for a total of **{bellsOwed}** bells!",
                delete_after=10,
            )

        elif saniItem == "misc":  # Sell ALL misc items
            for misc, value in user["items"].items():
                if value <= 0:
                    continue
                itemCnt += 1
                bellsOwed += self.items[misc]["value"] * value

            if not itemCnt:
                return await ctx.send(
                    f"{config.redTick} {ctx.author.mention} You don't have any misc items to sell!",
                    delete_after=10,
                )

            db.update_one(
                {"_id": ctx.author.id},
                {
                    "$set": {"items": {}},
                    "$inc": {"bells": bellsOwed, "lifetimeBells": bellsOwed},
                },
            )
            return await ctx.send(
                f"{ctx.author.mention} Success! You sold all your misc items for a total of **{bellsOwed}** bells!",
                delete_after=10,
            )

        else:
            for name, value in user["fish"].items():
                if not value:
                    continue
                if name == saniItem:
                    sellAmt = value if quantity > value else quantity
                    bellsOwed = sellAmt * self.fish[saniItem]["value"]
                    db.update_one(
                        {"_id": ctx.author.id},
                        {
                            "$inc": {
                                "fish." + saniItem: -1 * sellAmt,
                                "bells": bellsOwed,
                                "lifetimeBells": bellsOwed,
                            }
                        },
                    )

                    return await ctx.send(
                        f"{ctx.author.mention} Success! You sold **{sellAmt}x {item.lower()}** for a total of **{bellsOwed}** bells!",
                        delete_after=10,
                    )

            for name, value in user["bugs"].items():
                if not value:
                    continue
                if name == saniItem:
                    sellAmt = value if quantity > value else quantity
                    bellsOwed = sellAmt * self.bugs[saniItem]["value"]
                    db.update_one(
                        {"_id": ctx.author.id},
                        {
                            "$inc": {
                                "bugs." + saniItem: -1 * sellAmt,
                                "bells": bellsOwed,
                                "lifetimeBells": bellsOwed,
                            }
                        },
                    )

                    return await ctx.send(
                        f"{ctx.author.mention} Success! You sold **{sellAmt}x {item.lower()}** for a total of **{bellsOwed}** bells!",
                        delete_after=10,
                    )

            for name, value in user["items"].items():
                if not value:
                    continue
                if name == saniItem:
                    sellAmt = value if quantity > value else quantity
                    bellsOwed = sellAmt * self.items[saniItem]["value"]
                    db.update_one(
                        {"_id": ctx.author.id},
                        {
                            "$inc": {
                                "items." + saniItem: -1 * sellAmt,
                                "bells": bellsOwed,
                                "lifetimeBells": bellsOwed,
                            }
                        },
                    )

                    return await ctx.send(
                        f"{ctx.author.mention} Success! You sold **{sellAmt}x {item.lower()}** for a total of **{bellsOwed}** bells!",
                        delete_after=10,
                    )

            for name, value in user["fruit"].items():
                if value <= 0:
                    continue
                sellAmt = value if quantity > value else quantity
                if name == saniItem:
                    if saniItem == user["homeFruit"]:
                        bellsOwed += 400 * sellAmt

                    elif saniItem == "turnip":
                        bellsOwed += 1000 * sellAmt

                    else:
                        bellsOwed += 600 * sellAmt

                    db.update_one(
                        {"_id": ctx.author.id},
                        {
                            "$inc": {
                                "fruit." + saniItem: -1 * sellAmt,
                                "bells": bellsOwed,
                            }
                        },
                    )

                    return await ctx.send(
                        f"{ctx.author.mention} Success! You sold **{sellAmt}x {item.lower()}** for a total of **{bellsOwed}** bells!",
                        delete_after=10,
                    )

            return await ctx.send(
                f"{config.redTick} {ctx.author.mention} You don't have any **{item}** to sell!",
                delete_after=10,
            )

    @commands.max_concurrency(1, per=commands.BucketType.user)  # pylint: disable=no-member
    @commands.command(name="quests", aliases=["quest"])
    async def _quests(self, ctx, animal: typing.Optional[str]):
        if ctx.channel.id not in self.commandChannels:
            await ctx.message.delete()
            return await ctx.send(
                f"{config.redTick} {ctx.author.mention} Do not use this channel for event commands, instead one of <#{self.commandChannels[0]}>, <#{self.commandChannels[1]}>, or <#{self.commandChannels[2]}>",
                delete_after=10,
            )

        db = mclient.bowser.animalEvent
        await ctx.message.delete()
        user = db.find_one({"_id": ctx.author.id})

        if not db.find_one({"_id": ctx.author.id}):
            return await ctx.send(
                f"{config.redTick} {ctx.author.mention} You have not started your island adventure yet! Run the `!play` command to start your vacation getaway package",
                delete_after=10,
            )

        trophyProgress = 0
        for _animal in user["animals"]:
            if _animal in user["quests"]:
                trophyProgress += 1

        if trophyProgress == 5 and not user["hasRole"]:
            db.update_one({"_id": ctx.author.id}, {"$set": {"hasRole": True}})
            mclient.bowser.users.update_one({"_id": ctx.author.id}, {"$push": {"trophies": "acevent"}})
            await ctx.send(
                f"🎉 Congrats {ctx.author.mention} 🎉! Upon looking at your account it seems you have completed a quest from every villager! You have earned the event trophy on your `!profile`, great job!"
            )

        if not animal:
            description = "Here's an overview of the requests that your island's residents have today!\n\n\n"
            animalList = []
            for x in user["animals"]:
                xQuest = self.todaysQuests[x]
                catVal = xQuest["catID"] + "." + xQuest["item"]
                cat = xQuest["catID"]
                if ctx.author.id in self.completedQuests and x in self.completedQuests[ctx.author.id]:
                    animalList.append(f'**{x}**: {xQuest["value"]}x {xQuest["itemName"]} - [COMPLETED]')

                else:
                    itemCnt = 0 if xQuest["item"] not in user[cat].keys() else user[cat][xQuest["item"]]
                    animalStr = f'**{x}**: {xQuest["value"]}x {xQuest["itemName"]} - [{itemCnt}/{xQuest["value"]}]'
                    if x not in user["quests"]:
                        animalStr = "*️⃣ " + animalStr
                    animalList.append(animalStr)

            if animalList:
                description += (
                    "\n".join(animalList)
                    + '\n\nTo talk to one of your fellow residents, simply run `!quest Name` command, replacing "Name" with who you would like to speak to or give items'
                )
            embed = discord.Embed(title="Quests", description=description)
            embed.set_author(name=ctx.author, icon_url=ctx.author.avatar_url)
            embed.set_thumbnail(url=self.items["bells"]["image"])

            return await ctx.send(ctx.author.mention, embed=embed)

        else:
            realName = animal.lower().capitalize()
            if realName not in self.animals.keys():
                return await ctx.send(
                    f"{config.redTick} {ctx.author.mention} I'm not sure who you want to look up quests for! Did you spell their name right?"
                )

            elif realName not in user["animals"]:
                return await ctx.send(
                    f'{config.redTick} {ctx.author.mention} There isn\'t anyone by the name of "{realName}" on your island!'
                )

            questInfo = self.todaysQuests[realName]
            catVal = questInfo["catID"] + "." + questInfo["item"]
            cat = questInfo["catID"]
            description = questInfo["text"]
            embed = discord.Embed(title="Quests - " + realName)
            embed.set_author(name=ctx.author, icon_url=ctx.author.avatar_url)
            embed.set_thumbnail(url=self.animals[realName]["image"])

            itemCost = int(questInfo["itemCost"])

            if ctx.author.id in self.completedQuests.keys() and realName in self.completedQuests[ctx.author.id]:
                description = (
                    "__[COMPLETED]__\n" + description + "\n\nSwing by tomorrow! I might have something for you to do"
                )
                embed.description = description
                return await ctx.send(ctx.author.mention, embed=embed)

            if cat == "fish":
                actionHint = f"You can find this item with `!fish` in <#{self.commandChannels[0]}>"

            elif cat == "bugs":
                actionHint = f"You can find this item by finding bugs from time to time in <#238081280632160257>, <#238081135865757696>, or <#671003715364192287>"

            elif cat == "fruit":
                if user["homeFruit"] != questInfo["value"]:
                    itemCost += 200

                actionHint = f"You can get this item if another player gifts it to you or if you `!harvest` it from your trees in <#{self.commandChannels[0]}>. See more info about gifting and harvesting in <#826914316846366721>"

            else:
                actionHint = f"You can find this item with `!dig` over in <#{self.commandChannels[0]}>"

            if questInfo["item"] not in user[cat].keys() or user[cat][questInfo["item"]] < questInfo["value"]:
                description += "\n\nCome back and see me when you have it!"
                if realName not in user["quests"]:
                    description = "*️⃣ " + description
                embed.description = description
                itemCnt = 0 if questInfo["item"] not in user[cat].keys() else user[cat][questInfo["item"]]
                embed.add_field(
                    name="Item request",
                    value=f'{questInfo["value"]}x {questInfo["itemName"]}\nYou have [{itemCnt}/{questInfo["value"]}] items needed. {actionHint}',
                )
                return await ctx.send(ctx.author.mention, embed=embed)

            else:
                if ctx.author.id not in self.completedQuests.keys():
                    self.completedQuests[ctx.author.id] = [realName]
                    bellInc = questInfo["value"] * itemCost
                    db.update_one(
                        {"_id": ctx.author.id},
                        {
                            "$inc": {
                                catVal: -1 * questInfo["value"],
                                "bells": bellInc,
                                "lifetimeBells": bellInc,
                            },
                            "$push": {"quests": realName},
                        },
                    )
                    description = (
                        "__[COMPLETED]__\n"
                        + description
                        + f"\n\nOh! Thanks for bringing that stuff by! Here is **{bellInc}** bells for the help"
                    )
                    embed.description = description
                    return await ctx.send(ctx.author.mention, embed=embed)

                elif realName in self.completedQuests[ctx.author.id]:
                    description = (
                        "__[COMPLETED]__\n"
                        + description
                        + "\n\nSwing by tomorrow! I might have something for you to do"
                    )
                    embed.description = description
                    return await ctx.send(ctx.author.mention, embed=embed)

                else:
                    self.completedQuests[ctx.author.id].append(realName)
                    bellInc = questInfo["value"] * itemCost
                    db.update_one(
                        {"_id": ctx.author.id},
                        {
                            "$inc": {
                                catVal: -1 * questInfo["value"],
                                "bells": bellInc,
                                "lifetimeBells": bellInc,
                            },
                            "$push": {"quests": realName},
                        },
                    )
                    description = (
                        "__[COMPLETED]__\n"
                        + description
                        + f"\n\nOh! Thanks for bringing that stuff by! Here is **{bellInc}** bells for the help"
                    )
                    embed.description = description
                    return await ctx.send(ctx.author.mention, embed=embed)

    @commands.max_concurrency(1, per=commands.BucketType.user)  # pylint: disable=no-member
<<<<<<< HEAD
    @commands.command(name="cut", aliases=["chop"])
    async def _cut(self, ctx, tree):
        tree = tree.lower()
        if ctx.channel.id not in self.commandChannels:
            await ctx.message.delete()
            return await ctx.send(
                f"{config.redTick} {ctx.author.mention} Do not use this channel for event commands, instead one of <#{self.commandChannels[0]}>, <#{self.commandChannels[1]}>, or <#{self.commandChannels[2]}>"
            )

        db = mclient.bowser.animalEvent
        user = db.find_one({"_id": ctx.author.id})
        if not user:
            return await ctx.send(
                f"{config.redTick} {ctx.author.mention} You have not started your island adventure yet! Run the `!play` command to start your vacation getaway package",
                delete_after=10,
            )

        fruits = list(self.fruits.keys())
        fruits.remove("turnip")
        if tree not in fruits or tree not in user["trees"] or user["trees"][tree] < 1:
            return await ctx.send(f"{config.redTick} {ctx.author.mention} You don't have any **{tree}** to cut down!")

        db.update_one({"_id": ctx.author.id}, {"$inc": {"trees." + tree: -1}})
        embed = discord.Embed(
            title=f"You begin slowly chopping down the {tree} tree...",
            description="One swing at a time...",
        )
        embed.set_thumbnail(url="https://cdn.mattbsg.xyz/rns/stone-axe.png")
        embed.set_author(name=ctx.author, icon_url=ctx.author.avatar_url)
        message = await ctx.send(ctx.author.mention, embed=embed)

        await asyncio.sleep(4)
        newWood = random.randint(1, 3)
        embed.description = f"You cut down the {tree} tree and got {newWood} wood!"
        db.update_one({"_id": ctx.author.id}, {"$inc": {"items.wood": newWood}})

        await message.edit(embed=embed)

    @_cut.error
    async def _cut_error(self, ctx, error):
        if isinstance(error, commands.MaxConcurrencyReached):  # pylint: disable=no-member
            await ctx.send(
                f"{config.redTick} {ctx.author.mention} You need two hands to fish, how can you use two lines at once? (wait until your fishing is over before trying again)",
                delete_after=10,
            )
            return await ctx.message.delete()

        await ctx.send(
            f"{config.redTick} An unknown exception has occured, if this continues to happen contact the developer.",
            delete_after=15,
        )
        raise error

    @commands.max_concurrency(1, per=commands.BucketType.user)  # pylint: disable=no-member
=======
>>>>>>> 15363956
    @commands.command(name="fish")
    async def _fish(self, ctx):
        if ctx.channel.id not in self.commandChannels:
            await ctx.message.delete()
            return await ctx.send(
                f"{config.redTick} {ctx.author.mention} Do not use this channel for event commands, instead one of <#{self.commandChannels[0]}>, <#{self.commandChannels[1]}>, or <#{self.commandChannels[2]}>"
            )

        db = mclient.bowser.animalEvent
        await ctx.message.delete()

        if not db.find_one({"_id": ctx.author.id}):
            return await ctx.send(
                f"{config.redTick} {ctx.author.mention} You have not started your island adventure yet! Run the `!play` command to start your vacation getaway package",
                delete_after=10,
            )

        willBreak = False
        if self.durabilities[ctx.author.id]["fishrod"]["value"] == 0:
            return await ctx.send(
                f"{config.redTick} {ctx.author.mention} It looks like your fishing rod is broken! It will take a bit to craft a new one, try again later"
            )

        elif self.durabilities[ctx.author.id]["fishrod"]["value"] == 1:
            willBreak = True
            self.durabilities[ctx.author.id]["fishrod"]["regenAt"] = time.time() + 3600

        self.durabilities[ctx.author.id]["fishrod"]["value"] -= 1

        catch = random.choices(
            list(self.fish.keys()),
            weights=[self.fish[x]["weight"] for x in list(self.fish.keys())],
            k=1,
        )[0]
        embed = discord.Embed(
            title="You put your fishing line in the water...",
            description="And you patiently wait for a bite...",
        )
        embed.set_author(name=ctx.author, icon_url=ctx.author.avatar_url)
        message = await ctx.send(ctx.author.mention, embed=embed)

        await asyncio.sleep(16)
        if (
            ctx.author.id in self.activeBait.keys()
            and random.choices([True, False], weights=[75, 25])[0]
            or random.choices([True, False], weights=[50, 50])[0]
        ):
            embed.set_thumbnail(url=self.fish[catch]["image"])
            description = f'You caught a **{self.rarity[self.fish[catch]["weight"]]} {self.fish[catch]["name"]}**! {self.fish[catch]["pun"]}'
            if willBreak:
                description += (
                    "\n\nWhat's this? Oh darn, __your fishing rod broke__! It will take about 1 hour to craft a new one"
                )
            embed.description = description
            db.update_one({"_id": ctx.author.id}, {"$inc": {"fish." + catch: 1}})

            await message.edit(embed=embed)

        else:
            description = "You got a bite, but whatever it was got off the line before you could reel it in. Better luck next time"
            if willBreak:
                description += (
                    "\n\nWhat's this? Oh darn, __your fishing rod broke__! It will take about 1 hour to craft a new one"
                )
            embed.description = description
            await message.edit(embed=embed)

    @_fish.error
    async def _fish_error(self, ctx, error):
        if isinstance(error, commands.MaxConcurrencyReached):  # pylint: disable=no-member
            await ctx.send(
                f"{config.redTick} {ctx.author.mention} You need two hands to fish, how can you use two lines at once? (wait until your fishing is over before trying again)",
                delete_after=10,
            )
            return await ctx.message.delete()

        await ctx.send(
            f"{config.redTick} An unknown exception has occured, if this continues to happen contact the developer.",
            delete_after=15,
        )
        raise error

    @commands.max_concurrency(1, per=commands.BucketType.user)  # pylint: disable=no-member
    @commands.command(name="dig")
    async def _dig(self, ctx):
        if ctx.channel.id not in self.commandChannels:
            await ctx.message.delete()
            return await ctx.send(
                f"{config.redTick} {ctx.author.mention} Do not use this channel for event commands, instead one of <#{self.commandChannels[0]}>, <#{self.commandChannels[1]}>, or <#{self.commandChannels[2]}>"
            )

        db = mclient.bowser.animalEvent
        await ctx.message.delete()

        user = db.find_one({"_id": ctx.author.id})
        if not user:
            return await ctx.send(
                f"{config.redTick} {ctx.author.mention} You have not started your island adventure yet! Run the `!play` command to start your vacation getaway package",
                delete_after=10,
            )

        willBreak = False
        if self.durabilities[ctx.author.id]["shovel"]["value"] == 0:
            return await ctx.send(
                f"{config.redTick} {ctx.author.mention} It looks like your shovel is broken! It will take a bit to craft a new one, try again later"
            )

        elif self.durabilities[ctx.author.id]["shovel"]["value"] == 1:
            willBreak = True
            self.durabilities[ctx.author.id]["shovel"]["regenAt"] = time.time() + 3600

        self.durabilities[ctx.author.id]["shovel"]["value"] -= 1

        items = [
            "bait",
            "stick",
            "iron-nugget",
            "clay",
            "stone",
            "shell",
            "conch",
            "cowrie",
            "coral",
            "sand-dollar",
            "turnip",
        ]
        weights = [4, 8, 2, 6, 5, 7, 7, 7, 5, 8, 0.3]
        if "cherry" in user["trees"].keys():
            items.append("cherry-blossom")
            weights.append(3)

        catch = random.choices(items, weights=weights)[0]
        embed = discord.Embed(
            title="You used your shovel to dig up some sand...",
            description="And you found...",
        )
        embed.set_author(name=ctx.author, icon_url=ctx.author.avatar_url)
        message = await ctx.send(ctx.author.mention, embed=embed)

        await asyncio.sleep(11)
        if random.choices([True, False], weights=[65, 35])[0]:
            if catch == "turnip":
<<<<<<< HEAD
                description = f"And you found 1x Turnip"
                description += ". Huh, this looks valuable. Maybe you can plant it in the ground?"
                embed.set_thumbnail(url=self.fruits[catch])
=======
                description = f"And you found 1x {self.items[catch]}"
                description += ". Huh, this looks valuable. Maybe you can plant it in the ground?"
                embed.set_thumbnail(url=self.fruit[catch])
>>>>>>> 15363956
                db.update_one({"_id": ctx.author.id}, {"$inc": {"fruit." + catch: 1}})

            else:
                description = f'And you found 1x {self.items[catch]["name"]}'
                embed.set_thumbnail(url=self.items[catch]["image"])
                db.update_one({"_id": ctx.author.id}, {"$inc": {"items." + catch: 1}})

            if willBreak:
                description += (
                    "\n\nWhat's this? Oh darn, __your shovel broke__! It will take about 1 hour to craft a new one"
                )

            embed.description = description
            await message.edit(embed=embed)

        else:
            description = "And you found nothing. Welp, that sucks"
            if willBreak:
                description += (
                    "\n\nWhat's this? Oh darn, __your shovel broke__! It will take about 1 hour to craft a new one"
                )
            embed.description = description
            await message.edit(embed=embed)

    @_dig.error
    async def _dig_error(self, ctx, error):
        # await ctx.send(type(error))
        if isinstance(error, commands.MaxConcurrencyReached):  # pylint: disable=no-member
            await ctx.send(
                f"{config.redTick} {ctx.author.mention} You need two hands on a shovel, how can you use two at once? (wait until your digging is over before trying again)",
                delete_after=10,
            )
            return await ctx.message.delete()

        await ctx.send(
            f"{config.redTick} An unknown exception has occured, if this continues to happen contact the developer.",
            delete_after=15,
        )
        raise error

    @commands.max_concurrency(1, per=commands.BucketType.user)  # pylint: disable=no-member
    @commands.group(name="use", invoke_without_command=True)
    async def _use(self, ctx):
        await ctx.message.delete()
        return

    @commands.max_concurrency(1, per=commands.BucketType.user)  # pylint: disable=no-member
    @_use.command(name="bait")
    async def _use_bait(self, ctx):
        await ctx.message.delete()
        if ctx.channel.id not in self.commandChannels:
            return await ctx.send(
                f"{config.redTick} {ctx.author.mention} Do not use this channel for event commands, instead one of <#{self.commandChannels[0]}>, <#{self.commandChannels[1]}>, or <#{self.commandChannels[2]}>"
            )

        db = mclient.bowser.animalEvent
        user = db.find_one({"_id": ctx.author.id})
        if not user:
            return await ctx.send(
                f"{config.redTick} {ctx.author.mention} You need to register before using bait! Run the `!play` command in <#{self.commandChannels[0]}>",
                delete_after=10,
            )

        if "bait" not in user["items"].keys() or user["items"]["bait"] <= 0:
            return await ctx.send(
                f"{config.redTick} {ctx.author.mention} You do not have any **bait**",
                delete_after=10,
            )

        if self.durabilities[ctx.author.id]["bait"]["value"] == 0:
            return await ctx.send(
                f"{config.redTick} {ctx.author.mention} You can only use one bait per day. Check back in tomorrow!"
            )

        if ctx.author.id in self.activeBait.keys():
            return await ctx.send(
                f"{config.redTick} {ctx.author.mention} You can only use one at a time. Check back later"
            )

        db.update_one({"_id": ctx.author.id}, {"$inc": {"items.bait": -1}})
        self.activeBait[ctx.author.id] = time.time() + 7200
        self.durabilities[ctx.author.id]
        return await ctx.send(
            f"{ctx.author.mention} You used 1 bait! You have a higher chance to catch fish for 2 hours"
        )

    @commands.max_concurrency(1, per=commands.BucketType.user)  # pylint: disable=no-member
    @commands.command(name="harvest")
    async def _harvest(self, ctx, fruit):
        if ctx.channel.id not in self.commandChannels:
            await ctx.message.delete()
            return await ctx.send(
                f"{config.redTick} {ctx.author.mention} Do not use this channel for event commands, instead one of <#{self.commandChannels[0]}>, <#{self.commandChannels[1]}>, or <#{self.commandChannels[2]}>",
                delete_after=15,
            )

        db = mclient.bowser.animalEvent
        user = db.find_one({"_id": ctx.author.id})
        await ctx.message.delete()
        if not user:
            return await ctx.send(
                f"{config.redTick} {ctx.author.mention} You need to register before harvesting! Run the `!play` command in <#{self.commandChannels[0]}>",
                delete_after=10,
            )

        fruit = fruit.lower().strip()
        if not fruit in user["unpickedFruit"].keys() or not user["unpickedFruit"][fruit]:
            return await ctx.send(
                f"{config.redTick} {ctx.author.mention} You don't have any **{fruit}** to harvest!",
                delete_after=10,
            )

        embed = discord.Embed(
            title=f"You harvest one of your {'plants' if fruit == 'turnip' else 'trees'}...",
            description=f"You reach towards to the **{fruit}** {'plant' if fruit == 'turnip' else 'tree'}...",
        )
        embed.set_author(name=ctx.author, icon_url=ctx.author.avatar_url)
        message = await ctx.send(ctx.author.mention, embed=embed)

        quantity = -3
        if user["unpickedFruit"][fruit] - abs(quantity) <= 0:
            quantity = user["unpickedFruit"][fruit] * -1
        db.update_one(
            {"_id": ctx.author.id},
            {
                "$inc": {
                    "unpickedFruit." + fruit: quantity,
                    "fruit." + fruit: abs(quantity),
                }
            },
        )
        await asyncio.sleep(4)

        embed.description = f'You reach towards the **{fruit}** {"plants" if fruit == "turnip" else "trees"} and grab **{abs(quantity)}x {fruit}**! There are __{user["unpickedFruit"][fruit] - abs(quantity)}__ fruit of this type still ready to be harvested'
        await message.edit(embed=embed)

    @commands.max_concurrency(1, per=commands.BucketType.user)  # pylint: disable=no-member
    @commands.command(name="plant")
    async def _plant(self, ctx, fruit):
        if ctx.channel.id not in self.commandChannels:
            await ctx.message.delete()
            return await ctx.send(
                f"{config.redTick} {ctx.author.mention} Do not use this channel for event commands, instead one of <#{self.commandChannels[0]}>, <#{self.commandChannels[1]}>, or <#{self.commandChannels[2]}>"
            )

        db = mclient.bowser.animalEvent
        user = db.find_one({"_id": ctx.author.id})
        await ctx.message.delete()
        if not user:
            return await ctx.send(
                f"{config.redTick} {ctx.author.mention} You need to register before planting! Run the `!play` command in <#{self.commandChannels[0]}>",
                delete_after=10,
            )

        fruit = fruit.lower().strip()
        if not fruit in user["fruit"].keys() or user["fruit"][fruit] <= 0:
            return await ctx.send(
                f"{config.redTick} {ctx.author.mention} You don't have any **{fruit}** to plant!",
                delete_after=10,
            )

        likeTrees = 0 if not fruit in user["trees"].keys() else user["trees"][fruit]
        likeSaplings = 0 if not fruit in user["saplings"].keys() else user["saplings"][fruit]
<<<<<<< HEAD
        if (likeTrees + likeSaplings) >= 20:  # Max trees
=======
        if (likeTrees + likeSaplings) >= 50:  # Max trees
>>>>>>> 15363956
            return await ctx.send(
                f"{config.redTick} {ctx.author.mention} You have the maximum amount of {fruit} {'plants' if fruit == 'turnip' else 'trees'} already. Try planting another type of fruit?",
                delete_after=10,
            )

        embed = discord.Embed(
            title="You begin to plant a fruit...",
            description=f"You put a **{fruit}** in the ground...",
        )
        embed.set_author(name=ctx.author, icon_url=ctx.author.avatar_url)
        message = await ctx.send(ctx.author.mention, embed=embed)
        db.update_one(
            {"_id": ctx.author.id},
            {"$inc": {"saplings." + fruit: 1, "fruit." + fruit: -1}},
        )

        await asyncio.sleep(4)
        embed.description = f'You put a **{fruit}** in the ground and a {fruit} sapling appeared in it\'s place. You have __{user["fruit"][fruit] - 1}__ left in your inventory'
        await message.edit(embed=embed)

    @commands.max_concurrency(1, per=commands.BucketType.user)  # pylint: disable=no-member
    @commands.command(name="gift")
    async def _gift(self, ctx, target: typing.Union[discord.Member, discord.User], *, item):
        if ctx.channel.id not in self.commandChannels:
            await ctx.message.delete()
            return await ctx.send(
                f"{config.redTick} {ctx.author.mention} Do not use this channel for event commands, instead one of <#{self.commandChannels[0]}>, <#{self.commandChannels[1]}>, or <#{self.commandChannels[2]}>"
            )

        db = mclient.bowser.animalEvent
        targetUser = db.find_one({"_id": target.id})
        initUser = db.find_one({"_id": ctx.author.id})

        if target.id == ctx.author.id:
            return await ctx.send(f"{config.redTick} {ctx.author.mention} You can not send a gift to yourself!")

        if self.durabilities[ctx.author.id]["gift"]["value"] <= 0:
            return await ctx.send(
                f"{config.redTick} {ctx.author.mention} You can make 3 gifts per day. Check back in tomorrow!"
            )

        if not targetUser:
            return await ctx.send(
                f"{config.redTick} {ctx.author.mention} The user you are trying to gift to has not started their island yet! They must run the `!play` command"
            )

        if not initUser:
            return await ctx.send(
                f"{config.redTick} {ctx.author.mention} You haven't started your island yet! Use the `!play` command to start your vacation getaway package"
            )

        if self.durabilities[ctx.author.id]["gift"]["value"] == 0:
            return await ctx.send(
                f"{config.redTick} {ctx.author.mention} You can make 3 gifts per day. Check back in tomorrow!"
            )

        items = {}
        saniItem = item.lower().strip().replace(" ", "-")

        for name, value in initUser["fish"].items():
            if value == 0:
                continue
            items[name] = "fish"

        for name, value in initUser["bugs"].items():
            if value == 0:
                continue
            items[name] = "bugs"

        for name, value in initUser["items"].items():
            if value == 0:
                continue
            items[name] = "items"

        for name, value in initUser["fruit"].items():
            if value == 0:
                continue
            items[name] = "fruit"

        if saniItem not in items.keys():
            return await ctx.send(
                f"{config.redTick} {ctx.author.mention} You don't have any **{item.lower()}** in your inventory that you can gift!"
            )

        db.update_one({"_id": ctx.author.id}, {"$inc": {items[saniItem] + "." + saniItem: -1}})
        db.update_one({"_id": target.id}, {"$inc": {items[saniItem] + "." + saniItem: 1}})

        self.durabilities[ctx.author.id]["gift"]["regenAt"] = time.time() + 86400
        self.durabilities[ctx.author.id]["gift"]["value"] -= 1

        await ctx.send(
            f"Success! You have given 1 **{item.lower()}** to {target.mention}. You can only send 3 gifts per day, if you would like to send more try again tomorrow"
        )

    @commands.command(name="island")
    async def _island(self, ctx):
        if ctx.channel.id not in self.commandChannels:
            await ctx.message.delete()
            return await ctx.send(
                f"{config.redTick} {ctx.author.mention} Do not use this channel for event commands, instead one of <#{self.commandChannels[0]}>, <#{self.commandChannels[1]}>, or <#{self.commandChannels[2]}>"
            )

        db = mclient.bowser.animalEvent
        await ctx.message.delete()
        if not db.find_one({"_id": ctx.author.id}):
            return await ctx.send(
                f"{config.redTick} {ctx.author.mention} You have not started your island adventure yet! Run the `!play` command to start your vacation getaway package",
                delete_after=10,
            )

        user = db.find_one({"_id": ctx.author.id})

        embed = discord.Embed(title="Your island overview")
        description = (
            f"Hello there! Happy you want to check in on how things are going! Here's a report on your island statistics:\n\n"
            f'<:bells:695408455799930991> {user["bells"]} Bells in pocket | {user["debt"]} Bells in debt'
        )

        embed.description = description
        embed.set_author(name=ctx.author, icon_url=ctx.author.avatar_url)
        embed.set_thumbnail(url=self.fruits[user["homeFruit"]])
        treeDesc = ""
        treeCnt = 0
        treeTypes = []
        for tree, value in user["trees"].items():
            treeTypes.append(tree)
            treeCnt += value
            treeDesc += str(value) + " " + tree.capitalize()
            if tree == "turnip":
                treeDesc += " plant" if value == 1 else "plants"
            else:
                treeDesc += " tree" if value == 1 else " trees"
            if tree in user["saplings"].keys():
                treeDesc += " | " + str(user["saplings"][tree]) + " " + tree.capitalize()
                treeDesc += " sapling" if user["saplings"][tree] == 1 else " saplings"
            treeDesc += "\n"

        for sap, value in user["saplings"].items():
            if value <= 0:
                continue
            if sap not in treeTypes:
                treeDesc += str(value) + " " + sap.capitalize()
                treeDesc += " sapling\n" if value == 1 else " saplings\n"

        embed.add_field(name="In your garden", value=treeDesc)
        availFruit = []
        for name, value in user["unpickedFruit"].items():
            availFruit.append(f"{value}x " + name)

        embed.add_field(
            name="Fruit",
            value=f'Currently generating **{treeCnt * 3}** fruit per day\nUnharvested fruit: {", ".join(availFruit)}',
        )

        invList = []
        for name, value in user["fish"].items():
            if not value:
                continue
            invList.append(f"{value}x " + self.fish[name]["name"])

        for name, value in user["bugs"].items():
            if not value:
                continue
            invList.append(f"{value}x " + self.bugs[name]["name"])

        for name, value in user["items"].items():
            if not value:
                continue
            invList.append(f"{value}x " + self.items[name]["name"])

        for name, value in user["fruit"].items():
            if not value:
                continue
            invList.append(f"{value}x " + name.capitalize())

        embed.add_field(
            name="Inventory",
            value=", ".join(invList) if invList else "*No items to display*",
            inline=False,
        )
        await ctx.send(ctx.author.mention, embed=embed)

    @commands.max_concurrency(1, per=commands.BucketType.user)  # pylint: disable=no-member
    @commands.command(name="play")
    async def _signup(self, ctx, invoked=False):
        db = mclient.bowser.animalEvent
        if not invoked and db.find_one({"_id": ctx.author.id}):
            await ctx.message.delete(delay=10)
            return await ctx.send(
                f"{config.redTick} {ctx.author.mention} You've already signed up for this island adventure, why not try playing around the island? For help, see <#826914316846366721>",
                delete_after=10,
            )
        fruitList = list(self.fruits.keys())
        fruitList.remove("turnip")  # While we want to keep it for tracking, this can't be a home fruit
        homeFruit = random.choice(fruitList)
        db.insert_one(
            {
                "debt": 75000,
                "_id": invoked if invoked else ctx.author.id,
                "animals": random.sample(list(self.animals.keys()), k=5),
                "quests": [],
                "bells": 0,
                "museum": [],  # Bugs/fish donated
                "townhall": 0,  # Number status of which job currently on. 0=nothing
                "fish": {},
                "bugs": {},
                "fruit": {},
                "unpickedFruit": {homeFruit: 6},  # Two trees start with fruit, 3x fruit per tree
                "trees": {homeFruit: 2},
                "saplings": {homeFruit: 3},
                "items": {},
                "homeFruit": homeFruit,
                "hasRole": False,
                "hasBackground": False,
                "_type": "user",
                "finished": False,
                "lifetimeBells": 0,
            }
        )

        if not invoked:
            await ctx.message.delete()
            mention = ctx.author.mention
            await ctx.author.add_roles(self.eventRole)

        else:
            if ctx.guild.get_member(invoked):
                await ctx.guild.get_member(invoked).add_roles(self.eventRole)

            else:
                member = await ctx.guild.fetch_member(invoked)
                await member.add_roles(self.eventRole)

            mention = f"<@{invoked}>"

        self.durabilities[invoked if invoked else ctx.author.id] = {
            "fishrod": {"value": 25, "regenAt": None},
            "shovel": {"value": 20, "regenAt": None},
            "bait": {"value": 1, "regenAt": None},
            "gift": {"value": 3, "regenAt": None},
        }
        return await ctx.send(
            f"{mention} Thanks for signing up for your Nook Inc. Island Getaway Package, to get you started we've planted some **{homeFruit}** trees for you on your island! We recommend that you check <#674357224176615455> for more information on how best to enjoy your time",
            delete_after=15,
        )

    @commands.is_owner()
    @commands.command(name="spawn")
    async def _spawn(self, ctx, catch):
        await ctx.message.delete()
        db = mclient.bowser.animalEvent
        message = ctx.message

        embed = discord.Embed(
            title="Catch the bug!",
            description=f'**{self.rarity[self.bugs[catch]["weight"]]} {self.bugs[catch]["name"]}** has appeared! React <:net:694945150681481286> quick before it gets away!',
        )
        embed.set_thumbnail(url=self.bugs[catch]["image"])
        gameMessage = await message.channel.send(embed=embed)
        await gameMessage.add_reaction("<:net:694945150681481286>")

        await asyncio.sleep(20)
        gameMessage = await message.channel.fetch_message(gameMessage.id)
        userList = []
        for reaction in gameMessage.reactions:
            if str(reaction) == "<:net:694945150681481286>":
                users = await reaction.users().flatten()
                for user in users:
                    if user.bot:
                        continue
                    if not db.find_one({"_id": user.id}):
                        await self._signup.__call__(message.channel, user.id)  # pylint: disable=not-callable

                    db.update_one({"_id": user.id}, {"$inc": {"bugs." + catch: 1}})
                    userList.append(user)

        if userList:
            embed.description = (
                ", ".join([x.mention for x in userList])
                + f'{" all" if len(userList) > 1 else ""} caught one **{self.rarity[self.bugs[catch]["weight"]]} {self.bugs[catch]["name"]}**! {self.bugs[catch]["pun"]}'
            )

        else:
            embed.description = f'No one caught the **{self.rarity[self.bugs[catch]["weight"]]} {self.bugs[catch]["name"]}** in time, it got away!'

        await gameMessage.edit(embed=embed)

    async def cog_command_error(self, ctx, error):
<<<<<<< HEAD
        if ctx.command.name in ["dig", "fish"]:
            return

=======
>>>>>>> 15363956
        if isinstance(error, commands.MaxConcurrencyReached):  # pylint: disable=no-member
            await ctx.send(
                f"{config.redTick} {ctx.author.mention} Please wait before using that command again",
                delete_after=10,
            )
            return await ctx.message.delete()

        elif isinstance(error, commands.MissingRequiredArgument):
            await ctx.send(
                f"{config.redTick} {ctx.author.mention} You are missing a part of the command. Check <#826914316846366721> for command usage",
                delete_after=10,
            )
            return await ctx.message.delete()

        elif isinstance(error, commands.UserInputError):
            await ctx.send(
                f"{config.redTick} {ctx.author.mention} That is the incorrect usage of the command. Check <#826914316846366721> for command usage",
                delete_after=10,
            )
            return await ctx.message.delete()

        elif isinstance(error, commands.BadUnionArgument):
            await ctx.send(
                f"{config.redTick} A part of that command is not correct. Check <#826914316846366721> for command usage"
            )

        else:
            await ctx.send(
                f"{config.redTick} An unknown exception has occured, if this continues to happen contact the developer.",
                delete_after=15,
            )
            raise error

    @commands.Cog.listener()
    async def on_message(self, message):
        if message.author.bot:
            return
        # if message.channel.id not in [
        #    238081280632160257,
        #    238081135865757696,
        #    671003715364192287,
        # ]:
        if message.channel.id != 769666021706432532:
            return  # general, switch-discussion, animal-crossing

        if not random.choices([True, False], weights=[1, 99])[0]:
            return

        db = mclient.bowser.animalEvent
        catch = random.choices(
            list(self.bugs.keys()),
            weights=[self.bugs[x]["weight"] for x in list(self.bugs.keys())],
            k=1,
        )[0]

        embed = discord.Embed(
            title="Catch the bug!",
            description=f'**{self.rarity[self.bugs[catch]["weight"]]} {self.bugs[catch]["name"]}** has appeared! React <:net:694945150681481286> quick before it gets away!',
        )
        embed.set_thumbnail(url=self.bugs[catch]["image"])
        gameMessage = await message.channel.send(embed=embed)
        await gameMessage.add_reaction("<:net:694945150681481286>")

        await asyncio.sleep(20)
        gameMessage = await message.channel.fetch_message(gameMessage.id)
        userList = []
        for reaction in gameMessage.reactions:
            if str(reaction) == "<:net:694945150681481286>":
                users = await reaction.users().flatten()
                for user in users:
                    if user.bot:
                        continue
                    if not db.find_one({"_id": user.id}):
                        await self._signup.__call__(message.channel, user.id)  # pylint: disable=not-callable

                    db.update_one({"_id": user.id}, {"$inc": {"bugs." + catch: 1}})
                    userList.append(user)

        if userList:
            embed.description = (
                ", ".join([x.mention for x in userList])
                + f'{" all" if len(userList) > 1 else ""} caught one **{self.rarity[self.bugs[catch]["weight"]]} {self.bugs[catch]["name"]}**! {self.bugs[catch]["pun"]}'
            )

        else:
            embed.description = f'No one caught the **{self.rarity[self.bugs[catch]["weight"]]} {self.bugs[catch]["name"]}** in time, it got away!'

        await gameMessage.edit(embed=embed)


def setup(bot):
    bot.add_cog(AnimalGame(bot))
    logging.info("[Extension] Animal Crossing Event module loaded")


def teardown(bot):
    bot.remove_cog("AnimalGame")
    logging.info("[Extension] Animal Crossing Event module unloaded")<|MERGE_RESOLUTION|>--- conflicted
+++ resolved
@@ -602,11 +602,7 @@
     @commands.command(name="pricepost")
     async def _pricepost(self, ctx):
         await ctx.message.delete()
-<<<<<<< HEAD
         textPost = f"Hello!\nAre you looking to sell something? You've came to the right place! Use the `!sell amt item` command, replacing \"amt\" with the number of items to sell and \"item\" with the item you want to sell. If you just want to sell 1 item, you can just use the `!sell item` command. To sell all items of a specific category, use `!sell category` replacing \"category\" with the category you want to sell.\nOur prices may change, so please be sure to check back every day!\n\n__Fruit:__\nNative fruit is fruit from your island, while foreign fruit is from other people's islands\n\n**Native Fruit** - 400 Bells\n**Foreign Fruit** - 600 Bells\n**Turnip** - 1000 Bells\n\n__Fish:__\n\n**Black Bass** - {self.fish['black-bass']['value']} Bells\n**Carp** - {self.fish['carp']['value']} Bells\n**Crucian Carp** - {self.fish['crucian-carp']['value']} Bells\n**Dab** - {self.fish['dab']['value']} Bells\n**Freshwater Goby** - {self.fish['freshwater-goby']['value']} Bells\n**Loach** - {self.fish['loach']['value']} Bells\n**Ocean Sunfish** - {self.fish['ocean-sunfish']['value']} Bells\n**Olive Flounder** - {self.fish['olive-flounder']['value']} Bells\n**Red Snapper** - {self.fish['red-snapper']['value']} Bells\n**Sea Bass** - {self.fish['sea-bass']['value']} Bells\n**Sea Butterfly** - {self.fish['sea-butterfly']['value']} Bells\n**Shark** - {self.fish['shark']['value']} Bells\n**Squid** - {self.fish['squid']['value']} Bells\n**Tadpole** - {self.fish['tadpole']['value']} Bells\n**Yellow Perch** - {self.fish['yellow-perch']['value']} Bells\n\n__Bugs:__\n\n**Butterfly** - {self.bugs['butterfly']['value']} Bells\n**Hermit Crab** - {self.bugs['hermit-crab']['value']} Bells\n**Moth** - {self.bugs['moth']['value']} Bells\n**Pill Bug** - {self.bugs['pill-bug']['value']} Bells\n**Spider** - {self.bugs['spider']['value']} Bells\n**Tarantula** - {self.bugs['tarantula']['value']} Bells\n**Wharf Roach** - {self.bugs['wharf-roach']['value']} Bells\n\n__Misc:__\n\n**Bait** - {self.items['bait']['value']} Bells\n**Cherry Blossom** - 200 Bells\n**Clay** - {self.items['clay']['value']} Bells\n**Conch** - {self.items['conch']['value']} Bells\n**Coral** - {self.items['coral']['value']} Bells\n**Cowrie** - {self.items['cowrie']['value']} Bells\n**Iron Nugget** - {self.items['iron-nugget']['value']} Bells\n**Sand Dollar** - {self.items['sand-dollar']['value']} Bells\n**Shell** - {self.items['shell']['value']} Bells\n**Stick** - {self.items['stick']['value']} Bells\n**Stone** - {self.items['stone']['value']} Bells\n**Wood** - 150 Bells"
-=======
-        textPost = f"Hello!\nAre you looking to sell something? You've came to the right place! Use the `!sell amt item` command, replacing \"amt\" with the number of items to sell and \"item\" with the item you want to sell. If you just want to sell 1 item, you can just use the `!sell item` command. To sell all items of a specific category, use `!sell category` replacing \"category\" with the category you want to sell.\nOur prices may change, so please be sure to check back every day!\n\n__Fruit:__\nNative fruit is fruit from your island, while foreign fruit is from other people's islands\n\n**Native Fruit** - 400 Bells\n**Foreign Fruit** - 600 Bells\n**Turnip** - 1000 Bells\n\n__Fish:__\n\n**Black Bass** - {self.fish['black-bass']['value']} Bells\n**Carp** - {self.fish['carp']['value']} Bells\n**Crucian Carp** - {self.fish['crucian-carp']['value']} Bells\n**Dab** - {self.fish['dab']['value']} Bells\n**Freshwater Goby** - {self.fish['freshwater-goby']['value']} Bells\n**Loach** - {self.fish['loach']['value']} Bells\n**Ocean Sunfish** - {self.fish['ocean-sunfish']['value']} Bells\n**Olive Flounder** - {self.fish['olive-flounder']['value']} Bells\n**Red Snapper** - {self.fish['red-snapper']['value']} Bells\n**Sea Bass** - {self.fish['sea-bass']['value']} Bells\n**Sea Butterfly** - {self.fish['sea-butterfly']['value']} Bells\n**Shark** - {self.fish['shark']['value']} Bells\n**Squid** - {self.fish['squid']['value']} Bells\n**Tadpole** - {self.fish['tadpole']['value']} Bells\n**Yellow Perch** - {self.fish['yellow-perch']['value']} Bells\n\n__Bugs:__\n\n**Butterfly** - {self.bugs['butterfly']['value']} Bells\n**Hermit Crab** - {self.bugs['hermit-crab']['value']} Bells\n**Moth** - {self.bugs['moth']['value']} Bells\n**Pill Bug** - {self.bugs['pill-bug']['value']} Bells\n**Spider** - {self.bugs['spider']['value']} Bells\n**Tarantula** - {self.bugs['tarantula']['value']} Bells\n**Wharf Roach** - {self.bugs['wharf-roach']['value']} Bells\n\n__Misc:__\n\n**Bait** - {self.items['bait']['value']} Bells\n**Clay** - {self.items['clay']['value']} Bells\n**Conch** - {self.items['conch']['value']} Bells\n**Coral** - {self.items['coral']['value']} Bells\n**Cowrie** - {self.items['cowrie']['value']} Bells\n**Iron Nugget** - {self.items['iron-nugget']['value']} Bells\n**Sand Dollar** - {self.items['sand-dollar']['value']} Bells\n**Shell** - {self.items['shell']['value']} Bells\n**Stick** - {self.items['stick']['value']} Bells\n**Stone** - {self.items['stone']['value']} Bells"
->>>>>>> 15363956
         embed = discord.Embed(title="Nooks Cranny", color=0xFFF62D, description=textPost)
         embed = discord.Embed(title="Nooks Cranny", color=0xFFF62D, description=textPost)
         embed.set_thumbnail(url="https://cdn.mattbsg.xyz/rns/Timmy-Tommy-01.png")
@@ -1223,7 +1219,6 @@
                     return await ctx.send(ctx.author.mention, embed=embed)
 
     @commands.max_concurrency(1, per=commands.BucketType.user)  # pylint: disable=no-member
-<<<<<<< HEAD
     @commands.command(name="cut", aliases=["chop"])
     async def _cut(self, ctx, tree):
         tree = tree.lower()
@@ -1278,8 +1273,6 @@
         raise error
 
     @commands.max_concurrency(1, per=commands.BucketType.user)  # pylint: disable=no-member
-=======
->>>>>>> 15363956
     @commands.command(name="fish")
     async def _fish(self, ctx):
         if ctx.channel.id not in self.commandChannels:
@@ -1422,15 +1415,10 @@
         await asyncio.sleep(11)
         if random.choices([True, False], weights=[65, 35])[0]:
             if catch == "turnip":
-<<<<<<< HEAD
-                description = f"And you found 1x Turnip"
-                description += ". Huh, this looks valuable. Maybe you can plant it in the ground?"
+                description = (
+                    f"And you found 1x Turnip. Huh, this looks valuable. Maybe you can plant it in the ground?"
+                )
                 embed.set_thumbnail(url=self.fruits[catch])
-=======
-                description = f"And you found 1x {self.items[catch]}"
-                description += ". Huh, this looks valuable. Maybe you can plant it in the ground?"
-                embed.set_thumbnail(url=self.fruit[catch])
->>>>>>> 15363956
                 db.update_one({"_id": ctx.author.id}, {"$inc": {"fruit." + catch: 1}})
 
             else:
@@ -1594,11 +1582,7 @@
 
         likeTrees = 0 if not fruit in user["trees"].keys() else user["trees"][fruit]
         likeSaplings = 0 if not fruit in user["saplings"].keys() else user["saplings"][fruit]
-<<<<<<< HEAD
         if (likeTrees + likeSaplings) >= 20:  # Max trees
-=======
-        if (likeTrees + likeSaplings) >= 50:  # Max trees
->>>>>>> 15363956
             return await ctx.send(
                 f"{config.redTick} {ctx.author.mention} You have the maximum amount of {fruit} {'plants' if fruit == 'turnip' else 'trees'} already. Try planting another type of fruit?",
                 delete_after=10,
@@ -1887,12 +1871,9 @@
         await gameMessage.edit(embed=embed)
 
     async def cog_command_error(self, ctx, error):
-<<<<<<< HEAD
         if ctx.command.name in ["dig", "fish"]:
             return
 
-=======
->>>>>>> 15363956
         if isinstance(error, commands.MaxConcurrencyReached):  # pylint: disable=no-member
             await ctx.send(
                 f"{config.redTick} {ctx.author.mention} Please wait before using that command again",
