--- conflicted
+++ resolved
@@ -9,12 +9,7 @@
 
 import config
 import discord
-<<<<<<< HEAD
-
-=======
->>>>>>> 42c26b6c
 import pymongo
-from exceptions import *
 
 
 mclient = pymongo.MongoClient(config.mongoHost, username=config.mongoUser, password=config.mongoPass)
