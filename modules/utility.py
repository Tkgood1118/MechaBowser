--- conflicted
+++ resolved
@@ -153,60 +153,6 @@
                 await message.channel.send(f':bangbang: {message.author.mention} please do not post invite links to other Discord servers. If you believe the linked server(s) should be whitelisted, contact a moderator', delete_after=10)
                 await self.adminChannel.send(f'⚠️ {message.author.mention} has posted a message with one or more invite links in {message.channel.mention} and has been deleted.\nInvite(s): {" | ".join(msgInvites)}')
 
-<<<<<<< HEAD
-        # Filter and clean affiliate links
-        links = utils.linkRe.finditer(message.content)
-        if links: 
-            contentModified = False
-            content = message.content
-            for link in links:
-                linkModified = False
-
-                urlParts = urllib.parse.urlsplit(link[0])
-                urlPartsList = list(urlParts)
-
-                query_raw = dict(urllib.parse.parse_qsl(urlPartsList[3]))
-                # Make all keynames lowercase in dict, this shouldn't break a website, I hope...
-                query = {k.lower(): v for k, v in query_raw.items()}
-
-                # For each domain level of hostname, eg. foo.bar.example => foo.bar.example, bar.example, example
-                labels = urlParts.hostname.split(".")
-                for i in range(0, len(labels)):
-                    domain = ".".join(labels[i - len(labels):])
-		     
-                    # Special case: rewrite 'amazon.*/exec/obidos/ASIN/.../...' to 'amazon.*/dp/...'
-                    if pathlib.PurePath(domain).match('amazon.*'):
-                        match = re.match(r'^/exec/obidos/ASIN/(\w+)/.*$', urlParts.path)
-                        if match:
-                            linkModified = True
-                            urlPartsList[2] = f'/dp/{match.group(1)}' # 2 = path
-
-                    for glob, tags in self.affiliateTags.items():
-                        if pathlib.PurePath(domain).match(glob):
-                            for tag in tags:
-                                if tag in query:
-                                    linkModified = True
-                                    query.pop(tag, None)
-                
-                if linkModified:
-                    urlPartsList[3] = urllib.parse.urlencode(query)
-                    url = urllib.parse.urlunsplit(urlPartsList)
-
-                    contentModified = True
-                    content = content.replace(link[0], url)
-
-            if contentModified:
-                hooks = await message.channel.webhooks()
-                useHook = await message.channel.create_webhook(name=f'mab_{message.channel.id}', reason='No webhooks existed; 1<= required for chat filtering') if not hooks else hooks[0]
-            
-                await message.delete()
-                async with aiohttp.ClientSession() as session:
-                    name = message.author.name if not message.author.nick else message.author.nick
-                    webhook = Webhook.from_url(useHook.url, adapter=AsyncWebhookAdapter(session))
-                    await webhook.send(content=content, username=name, avatar_url=message.author.avatar_url)
-
-=======
->>>>>>> f63ec1f6
         #Filter for #mario
         if message.channel.id == config.marioluigiChannel: # #mario
             if utils.re_match_nonlink(self.SMM2LevelID, message.content):
@@ -281,14 +227,21 @@
                 labels = urlParts.hostname.split(".")
                 for i in range(0, len(labels)):
                     domain = ".".join(labels[i - len(labels):])
-                    
+         
+                    # Special case: rewrite 'amazon.*/exec/obidos/ASIN/B07TLYWMYW/' to 'amazon.*/dp/B07TLYWMYW/'
+                    if pathlib.PurePath(domain).match('amazon.*'):
+                        match = re.match(r'^/exec/obidos/ASIN/(\w+)/.*$', urlParts.path)
+                        if match:
+                            linkModified = True
+                            urlPartsList[2] = f'/dp/{match.group(1)}' # 2 = path
+
                     for glob, tags in self.affiliateTags.items():
                         if pathlib.PurePath(domain).match(glob):
                             for tag in tags:
                                 if tag in query:
                                     linkModified = True
                                     query.pop(tag, None)
-                
+
                 if linkModified:
                     urlPartsList[3] = urllib.parse.urlencode(query)
                     url = urllib.parse.urlunsplit(urlPartsList)
